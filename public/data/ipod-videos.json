--- conflicted
+++ resolved
@@ -1,7 +1,6 @@
 {
   "videos": [
     {
-<<<<<<< HEAD
       "id": "yupEwQ6qCd0",
       "url": "https://www.youtube.com/watch?v=yupEwQ6qCd0",
       "title": "大展鴻圖",
@@ -9,18 +8,11 @@
       "lyricOffset": 1250
     },
     {
-=======
->>>>>>> 45d907c8
       "id": "negtrQu5mTA",
       "url": "https://www.youtube.com/watch?v=negtrQu5mTA",
       "title": "빌려온 고양이 (Do the Dance)",
       "artist": "ILLIT",
-<<<<<<< HEAD
-      "album": "",
-      "lyricOffset": -41150
-=======
       "lyricOffset": -41450
->>>>>>> 45d907c8
     },
     {
       "id": "YvVDPNOScAw",
